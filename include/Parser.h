--- conflicted
+++ resolved
@@ -35,14 +35,11 @@
     StmtPtr parseWhileLoop();
     StmtPtr parseForLoop();
     StmtPtr parseWithLoop();
-<<<<<<< HEAD
     StmtPtr parseTryCatchStmt();
-=======
     StmtPtr parseFunctionDef();
     StmtPtr parseCallStmt();
     StmtPtr parseReturnStmt();
     ExprPtr parseCallExpr();
->>>>>>> dd551ac6
     std::vector<StmtPtr> parseStmtList();
     ExprPtr parseExpr();
     ExprPtr parseAssignment();
